--- conflicted
+++ resolved
@@ -8,18 +8,16 @@
 #include <drivers/network/Socket.h>
 #include <string.h>
 #include <fcntl.h>
-#include <libs/ThreadingPrimitives.h>
 
 #define DEFAULT_SOCKET_BUFFER 128
 
-<<<<<<< HEAD
 Socket::Socket(int socket, struct sockaddr_in sockaddr)
-: socketfd(socket) {
-	this->sockaddr = new SocketAddress(sockaddr);
+: socketfd(socket), sockaddr(sockaddr),
+  recvTimeout(0), sendTimeout(0) {
 }
 
-Socket::Socket(std::string address, unsigned short port, bool useTCP) {
-	this->sockaddr = new SocketAddress(address, port);
+Socket::Socket(std::string address, unsigned short port, bool useTCP)
+: sockaddr(address, port), recvTimeout(0), sendTimeout(0) {
 
 	this->socketfd = lwip_socket(AF_INET, useTCP?SOCK_STREAM:SOCK_DGRAM, 0);
 
@@ -28,29 +26,27 @@
 
 Socket::~Socket() {
 	this->close();
-	delete sockaddr;
-=======
-/**
- * Creates a socket instance based upon an already existing
- * socket file descriptor and sockaddr_in structure.
- * Used for example after a call to ::accept()
- * @param the socket file descriptor
- * @param the address structure
- */
-Socket::Socket(int socket, struct sockaddr_in addr)
-	: socketfd(socket), sockaddr(addr) {
 }
 
-Socket::~Socket() {
-	close();
->>>>>>> 27279136
-}
-
-int Socket::read(void* buf, int len) {
+int Socket::recv(void* buf, int len) {
 	return lwip_recv(this->socketfd, buf, len, 0);
 }
 
-int Socket::readn(void* buf, int len) {
+int Socket::recv(void* buf, int len, unsigned int timeout_ms) {
+	uint32_t old_timeout = getRecvTimeout();
+	setRecvTimeout(timeout_ms); // Temporarily set the timeout
+
+	int r = this->recv(buf, len);
+
+	setRecvTimeout(old_timeout); // Recover to previous timeout
+	if (r < 0 && ((errno == EAGAIN) || (errno == EWOULDBLOCK))) {
+		throw Timeout();
+	}
+
+	return r;
+}
+
+int Socket::recvn(void* buf, int len) {
 	uint8_t *t = (uint8_t*)buf;
 	while (len) {
 		int r = lwip_recv(this->socketfd, buf, len, 0);
@@ -62,40 +58,78 @@
 	return 1;
 }
 
-int Socket::send(std::string data) {
-	return this->send((const uint8_t*)data.c_str(), data.length(), 0);
+int Socket::send(const void* buf, int len) {
+	return lwip_send(this->socketfd, buf, len, 0);
 }
 
-int Socket::send(const void* buf, int len, int flags) {
-	return lwip_send(this->socketfd, buf, len, flags);
+int Socket::send(const void* buf, int len, unsigned int timeout_ms) {
+	uint32_t old_timeout = getRecvTimeout();
+	setSendTimeout(timeout_ms); // Temporarily set the timeout
+
+	int r = this->send(buf, len);
+
+	setSendTimeout(old_timeout); // Recover to previous timeout
+	if (r < 0 && ((errno == EAGAIN) || (errno == EWOULDBLOCK))) {
+		throw Timeout();
+	}
+
+	return r;
+}
+
+int Socket::send(std::string str) {
+	return this->send((const uint8_t*)str.c_str(), str.length());
+}
+
+int Socket::send(std::string str, unsigned int timeout_ms) {
+	return this->send((const uint8_t*)str.c_str(), str.length(), timeout_ms);
 }
 
 void Socket::setBlocking() {
-	int opts = lwip_fcntl(socketfd, F_GETFL, 0);
+	int opts = lwip_fcntl(this->socketfd, F_GETFL, 0);
 	opts = opts & (~O_NONBLOCK);
-	lwip_fcntl(socketfd, F_SETFL, opts);
+	lwip_fcntl(this->socketfd, F_SETFL, opts);
 }
 
-void Socket::setUnblocking() {
-	int opts = lwip_fcntl(socketfd, F_GETFL, 0);
+void Socket::setNonblocking() {
+	int opts = lwip_fcntl(this->socketfd, F_GETFL, 0);
 	opts |= O_NONBLOCK;
-	lwip_fcntl(socketfd, F_SETFL, opts);
+	lwip_fcntl(this->socketfd, F_SETFL, opts);
 }
 
-<<<<<<< HEAD
+void Socket::setRecvTimeout(uint32_t ms) {
+	struct timeval tv;
+	tv.tv_sec = ms / 1000;
+	tv.tv_usec = (ms % 1000) * 1000;
+
+	lwip_setsockopt(this->socketfd, SOL_SOCKET, SO_RCVTIMEO, (char*)&tv, sizeof(struct timeval));
+
+	this->recvTimeout = ms;
+}
+
+
+void Socket::setSendTimeout(uint32_t ms) {
+	struct timeval tv;
+	tv.tv_sec = ms / 1000;
+	tv.tv_usec = (ms % 1000) * 1000;
+
+	lwip_setsockopt(this->socketfd, SOL_SOCKET, SO_SNDTIMEO, (char*)&tv, sizeof(struct timeval));
+
+	this->sendTimeout = ms;
+}
+
 void Socket::setTCPNoDelay() {
 	int flag = 1;
-	lwip_setsockopt(socketfd, IPPROTO_TCP, TCP_NODELAY, (char*)&flag, sizeof(int));
+	lwip_setsockopt(this->socketfd, IPPROTO_TCP, TCP_NODELAY, (char*)&flag, sizeof(int));
 }
 
 void Socket::close() {
-	if (socketfd == -1) {
+	if (this->socketfd == -1) {
 		return;
 	}
 
-	lwip_close(socketfd);
+	lwip_close(this->socketfd);
 
-	socketfd = -1;
+	this->socketfd = -1;
 }
 
 bool Socket::isTCP() {
@@ -119,164 +153,24 @@
 
 	msg.append(std::string(buffer, 0, bytes_read));
 	bytes_total += bytes_read;
-=======
-/**
- * We may need to cap this to avoid stack overflows... somehow.
- *
- * Max standard MTU = 1500 bytes (375 words)
- * Min TCP header size = 20 bytes (5 words)
- */
-#define MAX_NET_RW_SIZE (1500-20)
->>>>>>> 27279136
 
-int Socket::read(char* buf, int len, TickType_t timeout) {
-	AbsoluteTimeout abstimeout(timeout);
+	// set non-blocking.
+	set_unblocking();
 
-	int bytesread = 0;
-	while (len > 0) {
-		if (!this->socketfd) {
-			errno = EBADF;
-			return -1;
+	while (bytes_read > 0) {
+		memset(buffer, 0, DEFAULT_SOCKET_BUFFER);
+		bytes_read = lwip_recv(socketfd, buffer, DEFAULT_SOCKET_BUFFER, 0);
+
+		if (bytes_read < 0) {
+			break;
 		}
 
-		timeout = abstimeout.get_timeout();
+		msg.append(std::string(buffer, 0, bytes_read));
+		bytes_total += bytes_read;
+	}
 
-		int rv;
-		if (timeout != 0) {
-			struct timeval tvtimeout;
-			if (timeout == portMAX_DELAY) {
-				tvtimeout.tv_sec = 0;
-				tvtimeout.tv_usec = 0;
-			}
-			else {
-				tvtimeout.tv_sec = timeout / 1000;
-				tvtimeout.tv_usec = (timeout % 1000) * 1000;
-			}
-			fd_set fds;
-			FD_ZERO(&fds);
-			FD_SET(this->socketfd, &fds);
+	// set back to blocking
+	set_blocking();
 
-			rv = lwip_select(this->socketfd+1, &fds, NULL, NULL, (timeout == portMAX_DELAY ? NULL : &tvtimeout));
-			if (rv < 0) {
-				errno = this->get_errno();
-				if (errno == EAGAIN || errno == EINTR) {
-					continue;
-				}
-				else if (bytesread) {
-					errno = 0;
-					return bytesread; // Well we managed something at least.
-				}
-				else {
-					return -1;
-				}
-			}
-			if (rv == 0)
-				break; // Timeout.
-		}
-
-		rv = lwip_recv(this->socketfd, buf, (len > MAX_NET_RW_SIZE ? MAX_NET_RW_SIZE : len), MSG_DONTWAIT);
-		if (rv < 0) {
-			errno = this->get_errno();
-			volatile int my_errno = errno;
-			if (errno == EAGAIN || errno == EINTR) {
-				continue;
-			}
-			else if (bytesread) {
-				errno = 0;
-				return bytesread; // Well we managed something at least.
-			}
-			else {
-				return -1;
-			}
-		}
-		buf += rv;
-		len -= rv;
-		bytesread += rv;
-	}
-	errno = (bytesread ? 0 : EAGAIN);
-	return bytesread;
-}
-
-#include <drivers/tracebuffer/TraceBuffer.h> // XXX
-#include <IPMC.h> // XXX
-
-<<<<<<< HEAD
 	return bytes_total;
-}*/
-=======
-int Socket::send(const char* buf, int len, TickType_t timeout) {
-	AbsoluteTimeout abstimeout(timeout);
-
-	int byteswritten = 0;
-	while (len > 0) {
-		if (!this->socketfd) {
-			errno = EBADF;
-			TRACE.log("lwipt", 5, LogTree::LOG_TRACE, "<SsendXa", 8, false);
-			return -1;
-		}
-
-		int rv;
-		timeout = abstimeout.get_timeout();
-		if (timeout != 0) {
-			struct timeval tvtimeout;
-			if (timeout == portMAX_DELAY) {
-				tvtimeout.tv_sec = 0;
-				tvtimeout.tv_usec = 0;
-			}
-			else {
-				tvtimeout.tv_sec = timeout / 1000;
-				tvtimeout.tv_usec = (timeout % 1000) * 1000;
-			}
-			fd_set fds;
-			FD_ZERO(&fds);
-			FD_SET(this->socketfd, &fds);
-
-			TRACE.log("lwipt", 5, LogTree::LOG_TRACE, ">select", 7, false);
-			rv = lwip_select(this->socketfd+1, NULL, &fds, NULL, (timeout == portMAX_DELAY ? NULL : &tvtimeout));
-			TRACE.log("lwipt", 5, LogTree::LOG_TRACE, "<select", 7, false);
-			if (rv < 0) {
-				errno = this->get_errno();
-				if (errno == EAGAIN || errno == EINTR) {
-					continue;
-				}
-				else if (byteswritten) {
-					errno = 0;
-					TRACE.log("lwipt", 5, LogTree::LOG_TRACE, "<SsendWa", 8, false);
-					return byteswritten; // Well we managed something at least.
-				}
-				else {
-					TRACE.log("lwipt", 5, LogTree::LOG_TRACE, "<SsendXb", 8, false);
-					return -1;
-				}
-			}
-			if (rv == 0)
-				break; // Timeout
-		}
-
-		TRACE.log("lwipt", 5, LogTree::LOG_TRACE, ">send", 5, false);
-		rv = lwip_send(this->socketfd, buf, (len > MAX_NET_RW_SIZE ? MAX_NET_RW_SIZE : len), MSG_DONTWAIT);
-		TRACE.log("lwipt", 5, LogTree::LOG_TRACE, "<send", 5, false);
-		if (rv < 0) {
-			errno = this->get_errno();
-			if (errno == EAGAIN || errno == EINTR) {
-				continue;
-			}
-			else if (byteswritten) {
-				errno = 0;
-				TRACE.log("lwipt", 5, LogTree::LOG_TRACE, "<SsendWb", 8, false);
-				return byteswritten; // Well we managed something at least.
-			}
-			else {
-				TRACE.log("lwipt", 5, LogTree::LOG_TRACE, "<SsendX", 7, false);
-				return -1;
-			}
-		}
-		buf += rv;
-		len -= rv;
-		byteswritten += rv;
-	}
-	errno = (byteswritten ? 0 : EAGAIN);
-	TRACE.log("lwipt", 5, LogTree::LOG_TRACE, "<SsendWc", 8, false);
-	return byteswritten;
-}
->>>>>>> 27279136
+}*/